"""
References:
    - https://towardsdatascience.com/deep-reinforcement-learning-build-a-deep-q-network-dqn-to-play-cartpole-with-tensorflow-2-and-gym-8e105744b998
    - https://pytorch.org/tutorials/intermediate/reinforcement_q_learning.html#dqn-algorithm
"""

import random
import numpy as np
import tensorflow as tf

from collections import namedtuple

from tensortrade.agents import Agent, ReplayMemory

DQNTransition = namedtuple('DQNTransition', ['state', 'action', 'reward', 'next_state', 'done'])


class DQNAgent(Agent):

    def __init__(self,
                 env: 'TradingEnvironment',
                 policy_network: tf.keras.Model = None):
        self.env = env
        self.n_actions = env.action_space.n
        self.observation_shape = env.observation_space.shape

        self.policy_network = policy_network or self._build_policy_network()

        self.target_network = tf.keras.models.clone_model(self.policy_network)
        self.target_network.trainable = False

        self.env.agent_id = self.id

    def _build_policy_network(self):
        network = tf.keras.Sequential([
            tf.keras.layers.InputLayer(input_shape=self.observation_shape),
            tf.keras.layers.Conv1D(filters=64, kernel_size=6, padding="same", activation="tanh"),
            tf.keras.layers.MaxPooling1D(pool_size=2),
            tf.keras.layers.Conv1D(filters=32, kernel_size=3, padding="same", activation="tanh"),
            tf.keras.layers.MaxPooling1D(pool_size=2),
            tf.keras.layers.Flatten(),
            tf.keras.layers.Dense(self.n_actions, activation="sigmoid"),
            tf.keras.layers.Dense(self.n_actions, activation="softmax")
        ])

        return network

    def restore(self, path: str, **kwargs):
        self.policy_network = tf.keras.models.load_model(path)
        self.target_network = tf.keras.models.clone_model(self.policy_network)
        self.target_network.trainable = False

    def save(self, path: str, **kwargs):
        episode: int = kwargs.get('episode', None)

        if episode:
            filename = "policy_network__" + self.id + "__" + str(episode).zfill(3) + ".hdf5"
        else:
            filename = "policy_network__" + self.id + ".hdf5"

        self.policy_network.save(path + filename)

    def get_action(self, state: np.ndarray, **kwargs) -> int:
        threshold: float = kwargs.get('threshold', 0)

        rand = random.random()

        if rand < threshold:
            return np.random.choice(self.n_actions)
        else:
            return np.argmax(self.policy_network(np.expand_dims(state, 0)))

    def _apply_gradient_descent(self, memory: ReplayMemory, batch_size: int, learning_rate: float, discount_factor: float):
        optimizer = tf.keras.optimizers.Adam(lr=learning_rate)
        loss = tf.keras.losses.Huber()

        transitions = memory.sample(batch_size)
        batch = DQNTransition(*zip(*transitions))

        state_batch = tf.convert_to_tensor(batch.state)
        action_batch = tf.convert_to_tensor(batch.action)
        reward_batch = tf.convert_to_tensor(batch.reward, dtype=tf.float32)
        next_state_batch = tf.convert_to_tensor(batch.next_state)
        done_batch = tf.convert_to_tensor(batch.done)

        with tf.GradientTape() as tape:
            state_action_values = tf.math.reduce_sum(
                self.policy_network(state_batch) * tf.one_hot(action_batch, self.n_actions),
                axis=1
            )

            next_state_values = tf.where(
                done_batch,
                tf.zeros(batch_size),
                tf.math.reduce_max(self.target_network(next_state_batch), axis=1)
            )

            expected_state_action_values = reward_batch + (discount_factor * next_state_values)
            loss_value = loss(expected_state_action_values, state_action_values)

        variables = self.policy_network.trainable_variables
        gradients = tape.gradient(loss_value, variables)
        optimizer.apply_gradients(zip(gradients, variables))

    def train(self,
              n_steps: int = None,
              n_episodes: int = None,
              save_every: int = None,
              save_path: str = None,
              callback: callable = None,
              **kwargs) -> float:
        batch_size: int = kwargs.get('batch_size', 128)
        discount_factor: float = kwargs.get('discount_factor', 0.9999)
        learning_rate: float = kwargs.get('learning_rate', 0.0001)
        eps_start: float = kwargs.get('eps_start', 0.9)
        eps_end: float = kwargs.get('eps_end', 0.05)
        eps_decay_steps: int = kwargs.get('eps_decay_steps', 200)
        update_target_every: int = kwargs.get('update_target_every', 1000)
        memory_capacity: int = kwargs.get('memory_capacity', 1000)
        render_interval: int = kwargs.get('render_interval', 10)  # in steps, None for episode end render only

        memory = ReplayMemory(memory_capacity, transition_type=DQNTransition)
        episode = 0
        steps_done = 0
        total_reward = 0
        stop_training = False

        if n_steps and not n_episodes:
            n_episodes = np.iinfo(np.int32).max

        print('====      AGENT ID: {}      ===='.format(self.id))

        while episode < n_episodes and not stop_training:
            state = self.env.reset()
            done = False

<<<<<<< HEAD
=======
            print('====      EPISODE ID ({}/{}): {}      ===='.format(episode + 1,
                                                                      n_episodes,
                                                                      self.env.episode_id))

>>>>>>> 77f3ca91
            while not done:
                threshold = eps_end + (eps_start - eps_end) * np.exp(-steps_done / eps_decay_steps)
                action = self.get_action(state, threshold=threshold)
                next_state, reward, done, _ = self.env.step(action)

                memory.push(state, action, reward, next_state, done)

                state = next_state
                total_reward += reward
                steps_done += 1

                # self.env.render()

                if len(memory) < batch_size:
                    continue

                self._apply_gradient_descent(memory, batch_size, learning_rate, discount_factor)

                if n_steps and steps_done >= n_steps:
                    done = True
                    stop_training = True

<<<<<<< HEAD
                if render_interval is not None and steps_done % render_interval == 0:
                    self.env.render(episode + 1)

            if episode % update_target_every == 0:
                self.target_network = tf.keras.models.clone_model(self.policy_network)
                self.target_network.trainable = False

            is_checkpoint = save_every and episode % save_every == 0

            if save_path and (is_checkpoint or episode == n_episodes):
                self.save(save_path, episode=episode)

            self.env.render(episode + 1)
            # self.env.viewer.save(f'episode_{episode}_step_{steps_done}')
=======
                if steps_done % update_target_every == 0:
                    self.target_network = tf.keras.models.clone_model(self.policy_network)
                    self.target_network.trainable = False

            is_checkpoint = save_every and episode % save_every == 0

            if save_path and (is_checkpoint or episode == n_episodes - 1):
                self.save(save_path, episode=episode)

            mean_reward = total_reward / steps_done

            return mean_reward
>>>>>>> 77f3ca91
<|MERGE_RESOLUTION|>--- conflicted
+++ resolved
@@ -134,13 +134,6 @@
             state = self.env.reset()
             done = False
 
-<<<<<<< HEAD
-=======
-            print('====      EPISODE ID ({}/{}): {}      ===='.format(episode + 1,
-                                                                      n_episodes,
-                                                                      self.env.episode_id))
-
->>>>>>> 77f3ca91
             while not done:
                 threshold = eps_end + (eps_start - eps_end) * np.exp(-steps_done / eps_decay_steps)
                 action = self.get_action(state, threshold=threshold)
@@ -163,22 +156,9 @@
                     done = True
                     stop_training = True
 
-<<<<<<< HEAD
                 if render_interval is not None and steps_done % render_interval == 0:
                     self.env.render(episode + 1)
 
-            if episode % update_target_every == 0:
-                self.target_network = tf.keras.models.clone_model(self.policy_network)
-                self.target_network.trainable = False
-
-            is_checkpoint = save_every and episode % save_every == 0
-
-            if save_path and (is_checkpoint or episode == n_episodes):
-                self.save(save_path, episode=episode)
-
-            self.env.render(episode + 1)
-            # self.env.viewer.save(f'episode_{episode}_step_{steps_done}')
-=======
                 if steps_done % update_target_every == 0:
                     self.target_network = tf.keras.models.clone_model(self.policy_network)
                     self.target_network.trainable = False
@@ -188,7 +168,9 @@
             if save_path and (is_checkpoint or episode == n_episodes - 1):
                 self.save(save_path, episode=episode)
 
+            self.env.render(episode + 1)
+            # self.env.viewer.save(f'episode_{episode}_step_{steps_done}')
+
             mean_reward = total_reward / steps_done
 
-            return mean_reward
->>>>>>> 77f3ca91
+            return mean_reward