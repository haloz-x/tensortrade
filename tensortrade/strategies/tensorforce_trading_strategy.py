--- conflicted
+++ resolved
@@ -31,20 +31,12 @@
 class TensorforceTradingStrategy(TradingStrategy):
     """A trading strategy capable of self tuning, training, and evaluating with Tensorforce."""
 
-<<<<<<< HEAD
     def __init__(self, environment: TradingEnvironment, agent_spec: any, save_best_agent: bool = True, **kwargs):
         """
         Arguments:
             environment: A `TradingEnvironment` instance for the agent to trade within.
             agent: A `Tensorforce` agent or agent specification.
-=======
-    def __init__(self, environment: 'TradingEnvironment', agent_spec: Dict, network_spec: Dict, **kwargs):
-        """
-        Arguments:
-            environment: A `TradingEnvironment` instance for the agent to trade within.
-            agent_spec: A specification dictionary for the `Tensorforce` agent.
-            network_spec: A specification dictionary for the `Tensorforce` agent's model network.
->>>>>>> 4fc784df
+            save_best_agent (optional): The runner will automatically save the best agent
             kwargs (optional): Optional keyword arguments to adjust the strategy.
         """
         self._max_episode_timesteps = kwargs.get('max_episode_timesteps', False)
