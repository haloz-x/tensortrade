--- conflicted
+++ resolved
@@ -6,7 +6,7 @@
 import tensortrade.actions as actions
 import tensortrade.rewards as rewards
 import tensortrade.features as features
-import os 
+import os
 
 from gym import spaces
 from typing import Union, Tuple, List
@@ -55,9 +55,9 @@
         self.observation_space = self._exchange.observation_space
         self.action_space = self._action_scheme.action_space
 
-        #rendering  
+        # rendering
         self.render_benchmarks: List[Dict] = kwargs.get('render_benchmarks', [])
-        self.viewer = None 
+        self.viewer = None
 
         self.logger = logging.getLogger(kwargs.get('logger_name', __name__))
         self.logger.setLevel(kwargs.get('log_level', logging.DEBUG))
@@ -123,10 +123,6 @@
         """
         observation = self._exchange.next_observation()
         observation = np.nan_to_num(observation)
-<<<<<<< HEAD
-
-=======
->>>>>>> 23054b5d
         return observation
 
     def _get_reward(self, trade: Trade) -> float:
@@ -147,7 +143,8 @@
         Returns:
             A boolean signaling whether the environments is done and should be restarted.
         """
-        lost_90_percent_net_worth = self._exchange.profit_loss_percent(step = self._current_step) < 0.1
+        lost_90_percent_net_worth = self._exchange.profit_loss_percent(
+            step=self._current_step) < 0.1
         return lost_90_percent_net_worth or not self._exchange.has_next_observation
 
     def _info(self, executed_trade: Trade, filled_trade: Trade, reward: int) -> dict:
@@ -156,16 +153,16 @@
         Returns:
             info: A dictionary containing the exchange used, the current timestep, and the filled trade, if any.
         """
-        assert filled_trade.step == executed_trade.step 
+        assert filled_trade.step == executed_trade.step
         return {"episode":
-                            {
-                            'current_step': executed_trade.step,
-                            'exchange': self._exchange,
-                            'executed_trade': executed_trade,
-                            'filled_trade': filled_trade,
-                            'portfolio': self._exchange._portfolio, 
-                            'r': reward, 
-                            }
+                {
+                    'current_step': executed_trade.step,
+                    'exchange': self._exchange,
+                    'executed_trade': executed_trade,
+                    'filled_trade': filled_trade,
+                    'portfolio': self._exchange._portfolio,
+                    'r': reward,
+                }
                 }
 
     def step(self, action) -> Tuple[pd.DataFrame, float, bool, dict]:
@@ -173,7 +170,7 @@
 
         Arguments:
             action: The trade action provided by the agent for this timestep.
-            
+
         Returns:
             observation (pandas.DataFrame): Provided by the environments's exchange, often OHLCV or tick trade history data points.
             reward (float): An amount corresponding to the benefit earned by the action taken this timestep.
@@ -186,7 +183,7 @@
         done = self._done()
         info = self._info(executed_trade, filled_trade, reward)
 
-        self._current_step += 1 
+        self._current_step += 1
 
         return observation, reward, done, info
 
@@ -198,7 +195,7 @@
         self._action_scheme.reset()
         self._reward_scheme.reset()
         self._exchange.reset()
-        self._current_step = 0 
+        self._current_step = 0
 
         return self._next_observation(Trade('N/A', 'hold', 0, 0, 0))
 
@@ -208,11 +205,12 @@
             self.logger.info('Price: ' + str(self.exchange._current_price()))
             self.logger.info('Net worth: ' + str(self.exchange.performance[-1]['net_worth']))
         elif mode == 'human':
-            if self.viewer is None: self.viewer = TradingChart(self.exchange.data_frame)
+            if self.viewer is None:
+                self.viewer = TradingChart(self.exchange.data_frame)
             self.viewer.render(self._current_step,
-                                self.exchange.performance.loc[:,'net_worth'],
-                                self.render_benchmarks,
-                                self.exchange.trades)
+                               self.exchange.performance.loc[:, 'net_worth'],
+                               self.render_benchmarks,
+                               self.exchange.trades)
 
     def retrieve_trades(self):
         """
