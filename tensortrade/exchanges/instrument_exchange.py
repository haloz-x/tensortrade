--- conflicted
+++ resolved
@@ -15,13 +15,8 @@
 import pandas as pd
 import numpy as np
 
-<<<<<<< HEAD
 from abc import abstractmethod
-from typing import Dict, Union, List, Generator
-=======
-from abc import ABCMeta, abstractmethod
 from typing import Dict, Union, List
->>>>>>> fd936e56
 from gym.spaces import Space
 
 from tensortrade import Component
