import uuid

from abc import ABCMeta, abstractmethod
from typing import Dict

from .clock import Clock


objects = {}
global_clock = Clock()


class Identifiable(object, metaclass=ABCMeta):
    """Identifiable mixin for adding a unique `id` property to instances of a class."""

    @property
    def id(self) -> str:
        if not hasattr(self, '_id'):
            self._id = str(uuid.uuid4())
            objects[self._id] = self
        return self._id

    @id.setter
    def id(self, identifier: str):
        objects[identifier] = self
        self._id = identifier


class TimeIndexed:

    @property
    def clock(self):
        return self._clock

    @clock.setter
    def clock(self, clock: 'Clock'):
        self._clock = clock


class TimedIdentifiable(Identifiable, TimeIndexed, metaclass=ABCMeta):

    def __init__(self):
        self.__created_at = global_clock.now()

    @property
    def created_at(self):
<<<<<<< HEAD
        if not hasattr(self, '__created_at'):
            self.__created_at = self.clock.step

        return self.__created_at


class Listener:
    pass


class Observable:

    def __init__(self):
        self._listeners = []

    def attach(self, listener: Listener):
        self._listeners += [listener]

    def detach(self, listener: Listener):
        self._listeners.remove(listener)
=======
        return self.__created_at
>>>>>>> ced5d89d
<|MERGE_RESOLUTION|>--- conflicted
+++ resolved
@@ -44,10 +44,6 @@
 
     @property
     def created_at(self):
-<<<<<<< HEAD
-        if not hasattr(self, '__created_at'):
-            self.__created_at = self.clock.step
-
         return self.__created_at
 
 
@@ -64,7 +60,4 @@
         self._listeners += [listener]
 
     def detach(self, listener: Listener):
-        self._listeners.remove(listener)
-=======
-        return self.__created_at
->>>>>>> ced5d89d
+        self._listeners.remove(listener)