--- conflicted
+++ resolved
@@ -20,7 +20,7 @@
 
 from tensortrade.actions import ActionScheme
 from tensortrade.trades import TradeSide, TradeType
-from tensortrade.orders import Order, OrderListener
+from tensortrade.orders import Order, OrderListener, risk_managed_order
 from tensortrade.instruments import USD, BTC
 
 
@@ -125,29 +125,8 @@
         if size < 10 ** -base_instrument.precision:
             return None
 
-<<<<<<< HEAD
-        buy_quantity = size * base_instrument
-
-        order = Order(step=exchange.clock.step,
-                      side=self._trade_side,
-                      trade_type=self._trade_type,
-                      pair=pair,
-                      price=price,
-                      quantity=buy_quantity,
-                      portfolio=portfolio)
-
-        risk_criteria = StopLoss(direction='either',
-                                 up_percent=take_profit,
-                                 down_percent=stop_loss)
-
-        risk_management = Recipe(side=TradeSide.SELL if self._trade_side == TradeSide.BUY else TradeSide.BUY,
-                                 trade_type=TradeType.MARKET,
-                                 pair=pair,
-                                 criteria=risk_criteria)
-
-        order.add_recipe(risk_management)
-=======
         params = {
+            'step': exchange.clock.step,
             'side': self._trade_side,
             'trade_type': self._trade_type,
             'pair': pair,
@@ -158,8 +137,7 @@
             'portfolio': portfolio
         }
 
-        order = create.risk_managed_order(**params)
->>>>>>> 791725a3
+        order = risk_managed_order(**params)
 
         if self._order_listener is not None:
             order.attach(self._order_listener)
